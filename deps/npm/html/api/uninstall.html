<!doctype html>
<html>
  <title>uninstall</title>
  <meta http-equiv="content-type" value="text/html;utf-8">
  <link rel="stylesheet" type="text/css" href="./style.css">

  <body>
    <div id="wrapper">
<h1><a href="../api/uninstall.html">uninstall</a></h1> <p>uninstall a package programmatically</p>

<h2 id="SYNOPSIS">SYNOPSIS</h2>

<pre><code>npm.commands.uninstall(packages, callback)</code></pre>

<h2 id="DESCRIPTION">DESCRIPTION</h2>

<p>This acts much the same ways as uninstalling on the command-line.</p>

<p>The 'packages' parameter is an array of strings. Each element in the array is
the name of a package to be uninstalled.</p>

<p>Finally, 'callback' is a function that will be called when all packages have been
uninstalled or when an error has been encountered.</p>
</div>
<<<<<<< HEAD
<p id="footer">uninstall &mdash; npm@1.1.18</p>
=======
<p id="footer">uninstall &mdash; npm@1.1.21</p>
>>>>>>> 992e3464
<script>
;(function () {
var wrapper = document.getElementById("wrapper")
var els = Array.prototype.slice.call(wrapper.getElementsByTagName("*"), 0)
  .filter(function (el) {
    return el.parentNode === wrapper
        && el.tagName.match(/H[1-6]/)
        && el.id
  })
var l = 2
  , toc = document.createElement("ul")
toc.innerHTML = els.map(function (el) {
  var i = el.tagName.charAt(1)
    , out = ""
  while (i > l) {
    out += "<ul>"
    l ++
  }
  while (i < l) {
    out += "</ul>"
    l --
  }
  out += "<li><a href='#" + el.id + "'>" +
    ( el.innerText || el.text || el.innerHTML)
    + "</a>"
  return out
}).join("\n")
toc.id = "toc"
document.body.appendChild(toc)
})()
</script>
</body></html><|MERGE_RESOLUTION|>--- conflicted
+++ resolved
@@ -22,11 +22,7 @@
 <p>Finally, 'callback' is a function that will be called when all packages have been
 uninstalled or when an error has been encountered.</p>
 </div>
-<<<<<<< HEAD
-<p id="footer">uninstall &mdash; npm@1.1.18</p>
-=======
-<p id="footer">uninstall &mdash; npm@1.1.21</p>
->>>>>>> 992e3464
+<p id="footer">uninstall &mdash; npm@1.1.0-2</p>
 <script>
 ;(function () {
 var wrapper = document.getElementById("wrapper")
