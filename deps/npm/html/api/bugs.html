<!doctype html>
<html>
  <title>bugs</title>
  <meta http-equiv="content-type" value="text/html;utf-8">
  <link rel="stylesheet" type="text/css" href="../static/style.css">

  <body>
    <div id="wrapper">
<h1><a href="../api/bugs.html">bugs</a></h1> <p>Bugs for a package in a web browser maybe</p>

<h2 id="SYNOPSIS">SYNOPSIS</h2>

<pre><code>npm.commands.bugs(package, callback)</code></pre>

<h2 id="DESCRIPTION">DESCRIPTION</h2>

<p>This command tries to guess at the likely location of a package&#39;s
bug tracker URL, and then tries to open it using the <code>--browser</code>
config param.</p>

<p>Like other commands, the first parameter is an array. This command only
uses the first element, which is expected to be a package name with an
optional version number.</p>

<p>This command will launch a browser, so this command may not be the most
friendly for programmatic use.</p>
</div>
<<<<<<< HEAD
<p id="footer">bugs &mdash; npm@1.2.3</p>
=======
<p id="footer">bugs &mdash; npm@1.2.10</p>
>>>>>>> 13897279
<script>
;(function () {
var wrapper = document.getElementById("wrapper")
var els = Array.prototype.slice.call(wrapper.getElementsByTagName("*"), 0)
  .filter(function (el) {
    return el.parentNode === wrapper
        && el.tagName.match(/H[1-6]/)
        && el.id
  })
var l = 2
  , toc = document.createElement("ul")
toc.innerHTML = els.map(function (el) {
  var i = el.tagName.charAt(1)
    , out = ""
  while (i > l) {
    out += "<ul>"
    l ++
  }
  while (i < l) {
    out += "</ul>"
    l --
  }
  out += "<li><a href='#" + el.id + "'>" +
    ( el.innerText || el.text || el.innerHTML)
    + "</a>"
  return out
}).join("\n")
toc.id = "toc"
document.body.appendChild(toc)
})()
</script>
</body></html><|MERGE_RESOLUTION|>--- conflicted
+++ resolved
@@ -25,11 +25,7 @@
 <p>This command will launch a browser, so this command may not be the most
 friendly for programmatic use.</p>
 </div>
-<<<<<<< HEAD
-<p id="footer">bugs &mdash; npm@1.2.3</p>
-=======
 <p id="footer">bugs &mdash; npm@1.2.10</p>
->>>>>>> 13897279
 <script>
 ;(function () {
 var wrapper = document.getElementById("wrapper")
