--- conflicted
+++ resolved
@@ -1,4 +1,3 @@
-<<<<<<< HEAD
 2013.02.07, Version 0.9.9 (Unstable)
 
 * tls: port CryptoStream to streams2 (Fedor Indutny)
@@ -354,8 +353,8 @@
 
 * Fix #3521 Make process.env more like a regular Object (isaacs)
 
-=======
-2013.02.15, Version 0.8.20 (Stable)
+
+2013.02.15, Version 0.8.20 (Stable), e10c75579b536581ddd7ae4e2c3bf8a9d550d343
 
 * npm: Upgrade to v1.2.11
 
@@ -365,7 +364,6 @@
 
 * http: protect against response splitting attacks (Bert Belder)
 
->>>>>>> 3f38069a
 
 2013.02.06, Version 0.8.19 (Stable), 53978bdf420622ff0121c63c0338c9e7c2e60869
 
